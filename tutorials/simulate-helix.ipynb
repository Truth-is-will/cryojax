--- conflicted
+++ resolved
@@ -44,11 +44,7 @@
     "import cryojax.simulator as cs\n",
     "from cryojax.image import fftn, irfftn\n",
     "from cryojax.image import operators as op\n",
-<<<<<<< HEAD
-    "from cryojax.io import read_array_with_spacing_from_mrc"
-=======
     "from cryojax.io import read_volume_with_voxel_size_from_mrc"
->>>>>>> ceb1d113
    ]
   },
   {
@@ -120,11 +116,7 @@
    "source": [
     "# Initialize density distributions and center of mass pose\n",
     "# ... the voxel grid of the subunit\n",
-<<<<<<< HEAD
-    "subunit_real_voxel_grid, subunit_voxel_size = read_array_with_spacing_from_mrc(\n",
-=======
     "subunit_real_voxel_grid, subunit_voxel_size = read_volume_with_voxel_size_from_mrc(\n",
->>>>>>> ceb1d113
     "    subunit_filename\n",
     ")\n",
     "# ... make sure subunit sits in box at +z direction\n",
@@ -134,11 +126,7 @@
     "    pad_scale=1.5,\n",
     ")\n",
     "# ... and of the whole assembly\n",
-<<<<<<< HEAD
-    "assembly_real_voxel_grid, assembly_voxel_size = read_array_with_spacing_from_mrc(\n",
-=======
     "assembly_real_voxel_grid, assembly_voxel_size = read_volume_with_voxel_size_from_mrc(\n",
->>>>>>> ceb1d113
     "    assembly_filename\n",
     ")\n",
     "assembly_potential = cs.FourierVoxelGrid.from_real_voxel_grid(\n",
@@ -151,11 +139,7 @@
     ")\n",
     "\n",
     "# Initialize the Specimen\n",
-<<<<<<< HEAD
-    "initial_subunit = cs.Specimen(subunit_potential, cs.EulerPose(*r_0))\n",
-=======
     "initial_subunit = cs.Specimen(subunit_potential, cs.EulerAnglePose(*r_0))\n",
->>>>>>> ceb1d113
     "true_assembly = cs.Specimen(assembly_potential, pose)\n",
     "\n",
     "# Initialize the Helix\n",
