--- conflicted
+++ resolved
@@ -19,10 +19,7 @@
     crop,
     pad,
     crop_or_pad,
-<<<<<<< HEAD
-=======
     normalize_image,
->>>>>>> daa95650
 )
 
 
@@ -93,17 +90,12 @@
             image, self.padded_shape, mode=self.pad_mode, **kwargs
         )
 
-<<<<<<< HEAD
-    def normalize_to_cistem(
-        self, image: Image, is_real: bool = False
-=======
     def normalize_image(
         self,
         image: Image,
         is_real: bool = True,
         half_space: bool = True,
         shape_in_real_space: Optional[tuple[int, int]] = None,
->>>>>>> daa95650
     ) -> Image:
         """Normalize an image so that it is mean 0 and standard deviation 1 in real space."""
         return normalize_image(
